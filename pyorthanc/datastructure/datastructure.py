--- conflicted
+++ resolved
@@ -1,12 +1,10 @@
 # coding: utf-8
 # author: gabriel couture
 import asyncio
-<<<<<<< HEAD
-=======
 from concurrent.futures import ThreadPoolExecutor
->>>>>>> 424d45e6
 from typing import List
 
+from pyorthanc.datastructure.tree import Study
 from pyorthanc.datastructure.tree.patient import Patient
 from pyorthanc.orthanc import Orthanc
 
@@ -39,21 +37,13 @@
 async def _build_patient_forest(orthanc: Orthanc, max_worker: int) -> List[Patient]:
     patient_identifiers: List[str] = orthanc.get_patients().json()
 
-<<<<<<< HEAD
-    loop = asyncio.get_event_loop()
-    patients = []
-    for patient_identifier in patient_identifiers:
-        pass
-
-    return list(map(lambda i: Patient(i, orthanc), patient_identifiers))
-=======
     with ThreadPoolExecutor(max_workers=max_worker) as executor:
         event_loop = asyncio.get_event_loop()
 
         futures = [
             event_loop.run_in_executor(
                 executor,
-                lambda patient_identifier: Patient(patient_identifier, orthanc),
+                lambda patient_identifier: _build_patient(patient_identifier, orthanc, executor),
                 patient_identifier
             )
             for patient_identifier in patient_identifiers
@@ -62,4 +52,43 @@
         responses = [r for r in await asyncio.gather(*futures)]
 
     return responses
->>>>>>> 424d45e6
+
+
+async def _build_patient(patient_identifier: str, orthanc: Orthanc, executor: ThreadPoolExecutor) -> Patient:
+    study_identifiers = orthanc.get_patient_studies(patient_identifier).json()
+
+    event_loop = asyncio.get_event_loop()
+
+    futures = [
+        event_loop.run_in_executor(
+            executor,
+            lambda study_identifier: _build_study(study_identifier, orthanc),
+            study_identifier
+        )
+        for study_identifier in study_identifiers
+    ]
+
+    patient = Patient(patient_identifier, orthanc)
+    patient.studies = [r for r in await asyncio.gather(*futures)]
+
+    return patient
+
+
+async def _build_study(study_identifier: str, orthanc: Orthanc, executor: ThreadPoolExecutor) -> Study:
+    series_identifiers = orthanc.get_study_series_identifiers(study_identifier).json()
+
+    event_loop = asyncio.get_event_loop()
+
+    futures = [
+        event_loop.run_in_executor(
+            executor,
+            lambda series_identifier: _build_study(series_identifier, orthanc),
+            series_identifier
+        )
+        for series_identifier in series_identifiers
+    ]
+
+    study = Study(study_identifier, orthanc)
+    study.series = [r for r in await asyncio.gather(*futures)]
+
+    return study
